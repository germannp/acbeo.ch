{% extends "base.html" %}

{% block title %}Training bearbeiten{% endblock title %}

{% block headline %}Training bearbeiten{% endblock headline %}

{% block content %}

<div class="col-xl-4 col-lg-5">
    {% if form.errors %}
    {% for error_list in form.errors.values %}
    {% for error in error_list %}
    <div class="alert my-4 alert-warning">{{ error }}</div>
    {% endfor %}
    {% endfor %}
    {% endif %}

    <div class="card my-4">
        <h5 class="card-header">{{ form.instance.date | date:"l, j. E" }}</h5>
        <div class="card-body">
            <main class="form">
                <form method="post">
                    {% csrf_token %}
                    <div class="form-floating mb-3">
                        <input type="text" name="info" id="info" class="form-control" placeholder="text"
                            value="{{ form.info.value | default:'Training findet statt, Treffpunkt 9 Uhr Aaregg.' }}">
                        <label for="floatingInput">Infos</label>
                    </div>
                    <div class="row mb-3">
                        <label class="col-6 col-form-label">Max. Pilot·innen</label>
                        <div class="col-6">
                            <input type="number" class="form-control" name="max_pilots" value={{ form.max_pilots.value }}>
                        </div>
                    </div>
                    <div class="form-floating mb-3">
                        <input type="date" class="form-control" name="priority_date"
                            value="{{ form.instance.priority_date.isoformat }}" required>
                        <label>Datum Vorrang (bis und mit)</label>
                    </div>
                    <div class="btn-group">
                        <button class="btn btn-primary" type="submit">Speichern</button>
                        <div class="btn-group">
                            <button id="btnGroupDrop1" type="button" class="btn btn-primary dropdown-toggle"
                                data-bs-toggle="dropdown">
                            </button>
                            <ul class="dropdown-menu">
                                <li><a class="dropdown-item"
                                        onclick="document.getElementById('info').value='Training findet wegen schlechtem Wetter nicht statt.'"
                                        href="#">Schlechtes Wetter</a></li>
                                <li><a class="dropdown-item"
                                        onclick="document.getElementById('info').value='Training findet nicht statt, zu viel Wind.'"
                                        href="#">Zu viel Wind</a></li>
                                <li><a class="dropdown-item"
                                        onclick="document.getElementById('info').value='Training findet nicht statt, zu wenig Anmeldungen.'"
                                        href="#">Zu wenig Anmeldungen</a></li>
                                <li>
                                    <hr class="dropdown-divider">
                                </li>
                                <li><a class="dropdown-item"
                                        onclick="document.getElementById('info').value='Training findet statt, Treffpunkt 9 Uhr Aaregg.'"
                                        href="#">Ansagen</a></li>
                            </ul>
                        </div>
                    </div>
<<<<<<< HEAD
                    <input type="hidden" name="next" value="{{ next }}">
                    <a href="{% url 'trainings' %}" class="btn btn-outline-dark">Abbrechen</a>
=======
                    <a href="{{ view.get_success_url }}" class="btn btn-primary">Abbrechen</a>
>>>>>>> 94e6a618
                </form>
            </main>
        </div>
    </div>
</div>

{% endblock content %}<|MERGE_RESOLUTION|>--- conflicted
+++ resolved
@@ -62,12 +62,7 @@
                             </ul>
                         </div>
                     </div>
-<<<<<<< HEAD
-                    <input type="hidden" name="next" value="{{ next }}">
-                    <a href="{% url 'trainings' %}" class="btn btn-outline-dark">Abbrechen</a>
-=======
-                    <a href="{{ view.get_success_url }}" class="btn btn-primary">Abbrechen</a>
->>>>>>> 94e6a618
+                    <a href="{{ view.get_success_url }}" class="btn btn-outline-dark">Abbrechen</a>
                 </form>
             </main>
         </div>
